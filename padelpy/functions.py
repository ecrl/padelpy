--- conflicted
+++ resolved
@@ -27,20 +27,15 @@
 ]
 
 
-<<<<<<< HEAD
-def from_smiles(smiles, output_csv: str = None, descriptors: bool = True,
-                fingerprints: bool = False, timeout: int = 60, threads: int = -1 ) -> OrderedDict:
-    """ from_smiles: converts SMILES string to QSPR descriptors/fingerprints
-=======
 def from_smiles(smiles,
                 output_csv: str = None,
                 descriptors: bool = True,
                 fingerprints: bool = False,
                 timeout: int = 60,
                 maxruntime: int = -1,
+                threads: int = -1
                 ) -> OrderedDict:
     """ from_smiles: converts SMILES string to QSPR descriptors/fingerprints.
->>>>>>> 903a04e4
 
     Args:
         smiles (str, list): SMILES string for a given molecule, or a list of
@@ -50,6 +45,7 @@
         fingerprints (bool): if `True`, calculates fingerprints
         timeout (int): maximum time, in seconds, for conversion
         maxruntime (int): maximum running time per molecule in seconds. default=-1.
+        threads (int): number of threads to use; defaults to -1 for max available
 
     Returns:
         list or OrderedDict: if multiple SMILES strings provided, returns a
@@ -91,13 +87,11 @@
                 d_3d=descriptors,
                 fingerprints=fingerprints,
                 sp_timeout=timeout,
-<<<<<<< HEAD
                 retainorder=True,
                 threads = threads
-=======
                 maxruntime=maxruntime,
-                retainorder=True
->>>>>>> 903a04e4
+                retainorder=True,
+                threads=threads
             )
             break
         except RuntimeError as exception:
@@ -154,18 +148,14 @@
     return rows
 
 
-<<<<<<< HEAD
-def from_mdl(mdl_file: str, output_csv: str = None, descriptors: bool = True,
-             fingerprints: bool = False, timeout: int = 60, threads: int = -1) -> list:
-=======
 def from_mdl(mdl_file: str,
              output_csv: str = None,
              descriptors: bool = True,
              fingerprints: bool = False,
              timeout: int = 60,
              maxruntime: int = -1,
+             threads: int = -1
              ) -> list:
->>>>>>> 903a04e4
     """ from_mdl: converts MDL file into QSPR descriptors/fingerprints;
     multiple molecules may be represented in the MDL file
 
@@ -193,13 +183,9 @@
                            descriptors=descriptors,
                            fingerprints=fingerprints,
                            timeout=timeout,
-<<<<<<< HEAD
+                           maxruntime=maxruntime,
                            threads=threads
                           )
-=======
-                           maxruntime=maxruntime,
-                           )
->>>>>>> 903a04e4
     return rows
 
 
@@ -208,13 +194,8 @@
              descriptors: bool = True,
              fingerprints: bool = False,
              timeout: int = 60,
-<<<<<<< HEAD
+             maxruntime: int = -1,
              threads: int = -1
-            ) -> list:
-=======
-             maxruntime: int = -1,
-             ) -> list:
->>>>>>> 903a04e4
     """ Converts sdf file into QSPR descriptors/fingerprints.
     Multiple molecules may be represented in the sdf file
 
@@ -242,19 +223,10 @@
                            output_csv=output_csv,
                            descriptors=descriptors,
                            fingerprints=fingerprints,
-<<<<<<< HEAD
                            timeout=timeout,
+                           maxruntime=maxruntime,
                            threads=threads
                           )
-    return rows
-
-
-def _from_mdl_lower(mol_file: str, output_csv: str = None, descriptors: bool = True,
-                    fingerprints: bool = False, timeout: int = 60, threads: int = -1) -> list:
-=======
-                           sp_timeout=timeout,
-                           maxruntime=maxruntime,
-                           )
     return rows
 
 
@@ -262,15 +234,15 @@
                     output_csv: str = None,
                     descriptors: bool = True,
                     fingerprints: bool = False,
-                    sp_timeout: int = 60,
+                    timeout: int = 60,
                     maxruntime: int = -1,
+                    threads: int = -1
                     ) -> list:
     # unit conversion for maximum running time per molecule
     # seconds -> milliseconds
     if maxruntime != -1:
         maxruntime = maxruntime * 1000
 
->>>>>>> 903a04e4
     save_csv = True
     if output_csv is None:
         save_csv = False
@@ -290,12 +262,8 @@
                 d_2d=descriptors,
                 d_3d=descriptors,
                 fingerprints=fingerprints,
-<<<<<<< HEAD
                 sp_timeout=timeout, 
                 threads=threads
-=======
-                sp_timeout=sp_timeout,
->>>>>>> 903a04e4
             )
             break
         except RuntimeError as exception:
